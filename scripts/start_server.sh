#!/bin/bash
# Refactored ASA server start script – structured & readable
# Responsibilities:
#   1. Ensure permissions & drop privileges
#   2. Optional debug hold
#   3. Install / update steamcmd + server files
#   4. Resolve Proton version & install if missing
#   5. Prepare dynamic mods parameter
#   6. Prepare runtime environment (XDG, compat data)
#   7. Handle plugin loader (AsaApi)
#   8. Stream logs
#   9. Launch server via Proton

set -Ee -o pipefail

#############################
# Constants / Paths
#############################
TARGET_UID=25000
TARGET_GID=25000
STEAMCMD_DIR="/home/gameserver/steamcmd"
SERVER_FILES_DIR="/home/gameserver/server-files"
ASA_BINARY_DIR="$SERVER_FILES_DIR/ShooterGame/Binaries/Win64"
LOG_DIR="$SERVER_FILES_DIR/ShooterGame/Saved/Logs"
STEAM_COMPAT_DATA="$SERVER_FILES_DIR/steamapps/compatdata"
ASA_COMPAT_DATA="$STEAM_COMPAT_DATA/2430930"
STEAM_COMPAT_DIR="/home/gameserver/Steam/compatibilitytools.d"
ASA_BINARY_NAME="ArkAscendedServer.exe"
ASA_PLUGIN_BINARY_NAME="AsaApiLoader.exe"
FALLBACK_PROTON_VERSION="8-21"
PID_FILE="/home/gameserver/.asa-server.pid"
ASA_CTRL_BIN="/usr/local/bin/asa-ctrl"
SHUTDOWN_IN_PROGRESS=0
SUPERVISOR_EXIT_REQUESTED=0
RESTART_REQUESTED=0
SUPERVISOR_PID_FILE="/home/gameserver/.asa-supervisor.pid"
RESTART_SCHEDULER_PID=""
STDBUF_HELPER_PATH=""

log() { echo "[asa-start] $*"; }

#############################
# Architecture Detection
#############################
detect_architecture() {
  local arch
  arch="$(uname -m)"
  case "$arch" in
    x86_64|amd64)
      ARCH="amd64"
      USE_BOX64=0
      ;;
    aarch64|arm64)
      ARCH="arm64"
      USE_BOX64=1
      log "ARM64 architecture detected - using Box64 for x86_64 emulation"
      ;;
    *)
      log "Warning: Unsupported architecture: $arch. Falling back to amd64 mode which may not work correctly on this platform."
      ARCH="amd64"
      USE_BOX64=0
      ;;
  esac
  export ARCH USE_BOX64
}

configure_box64() {
  if [ "$USE_BOX64" != "1" ]; then
    return 0
  fi

  # Box64 environment configuration for optimal performance
  export BOX64_NOBANNER=1
  export BOX64_LOG=0
  export BOX64_SHOWSEGV=0
  export BOX64_DYNAREC_BIGBLOCK=3
  export BOX64_DYNAREC_STRONGMEM=1
  export BOX64_DYNAREC_FASTNAN=1
  export BOX64_DYNAREC_FASTROUND=1
  export BOX64_DYNAREC_SAFEFLAGS=0
  export BOX64_DYNAREC_CALLRET=1
  export BOX64_DYNAREC_X87DOUBLE=1

  log "Box64 environment configured for performance"
}

configure_box86_runtime() {
  if [ "$USE_BOX64" != "1" ]; then
    return 0
  fi

  # Build the Box86 search paths dynamically so we only include
  # directories that actually exist in the current container.
  local -a ld_paths=(
    "$STEAMCMD_DIR/linux32"
    "/usr/lib/box86-i386-linux-gnu"
    "/usr/lib/i386-linux-gnu"
    "/lib/i386-linux-gnu"
  )
  local -a exec_paths=(
    "$STEAMCMD_DIR"
    "$STEAMCMD_DIR/linux32"
    "/usr/lib/box86-i386-linux-gnu"
  )

  local -a filtered_ld_paths=()
  local path
  for path in "${ld_paths[@]}"; do
    if [ -d "$path" ]; then
      filtered_ld_paths+=("$path")
    fi
  done

  if [ ${#filtered_ld_paths[@]} -gt 0 ]; then
    local joined_ld_path
    joined_ld_path=$(IFS=:; echo "${filtered_ld_paths[*]}")
    export BOX86_LD_LIBRARY_PATH="$joined_ld_path"
  fi

  local -a filtered_exec_paths=()
  for path in "${exec_paths[@]}"; do
    if [ -d "$path" ]; then
      filtered_exec_paths+=("$path")
    fi
  done

  if [ ${#filtered_exec_paths[@]} -gt 0 ]; then
    local joined_exec_path
    joined_exec_path=$(IFS=:; echo "${filtered_exec_paths[*]}")
    export BOX86_PATH="$joined_exec_path"
  fi

  if [ -n "${BOX86_LD_LIBRARY_PATH:-}" ]; then
    log "Configured Box86 LD_LIBRARY_PATH=$BOX86_LD_LIBRARY_PATH"
  else
    log "Warning: No Box86 library paths detected; steamcmd may fail"
  fi
}

detect_stdbuf_helper() {
  STDBUF_HELPER_PATH=""

  if ! command -v stdbuf >/dev/null 2>&1; then
    return 1
  fi

  local preload_line helper
  if ! preload_line="$(stdbuf -oL env 2>/dev/null | awk -F= '/^LD_PRELOAD=/{print $2; exit}')"; then
    return 1
  fi

  if [ -z "$preload_line" ]; then
    return 1
  fi

  helper="$(realpath "$preload_line" 2>/dev/null || echo "$preload_line")"
  if [ ! -f "$helper" ]; then
    return 1
  fi

  STDBUF_HELPER_PATH="$helper"
  return 0
}

register_supervisor_pid() {
  echo "$$" >"$SUPERVISOR_PID_FILE"
}

configure_timezone() {
  local tz zoneinfo
  tz="${TZ:-}"

  if [ -z "$tz" ]; then
    log "No timezone specified via TZ environment variable; using container default."
    return 0
  fi

  zoneinfo="/usr/share/zoneinfo/$tz"
  if [ ! -e "$zoneinfo" ]; then
    log "Requested timezone '$tz' not found - falling back to UTC."
    tz="UTC"
    zoneinfo="/usr/share/zoneinfo/$tz"
    if [ ! -e "$zoneinfo" ]; then
      log "Timezone data for '$tz' unavailable; cannot update /etc/localtime."
      return 0
    fi
  fi

  if [ "$(id -u)" != "0" ]; then
    log "Insufficient permissions to update /etc/localtime; continuing with TZ='$tz'."
    export TZ="$tz"
    return 0
  fi

  local linked=0
  if ln -sf "$zoneinfo" /etc/localtime; then
    linked=1
  else
    log "Failed to update /etc/localtime for timezone '$tz'."
  fi

  if ! printf '%s\n' "$tz" >/etc/timezone 2>/dev/null; then
    log "Failed to write /etc/timezone for '$tz'; continuing."
  fi

  export TZ="$tz"
  if [ "$linked" = "1" ]; then
    log "Configured container timezone to '$tz'."
  else
    log "Using timezone '$tz' via TZ environment variable only."
  fi
}

#############################
# 1. Debug Hold
#############################
maybe_debug() {
  if [ "${ENABLE_DEBUG:-0}" = "1" ]; then
    log "Entering debug mode (sleep)..."
    sleep 999999999
    exit 0
  fi
}

#############################
# 2. Permissions & Privilege Drop
#############################
ensure_permissions() {
  if [ "$(id -u)" != "0" ] || [ -n "${START_SERVER_PRIVS_DROPPED:-}" ]; then
    return 0
  fi
  set -e
  local dirs=(
    "/home/gameserver/Steam"
    "/home/gameserver/steamcmd"
    "$SERVER_FILES_DIR"
    "/home/gameserver/cluster-shared"
  )
  for d in "${dirs[@]}"; do
    mkdir -p "$d"
    local marker="$d/.permissions_set"
    if [ ! -e "$marker" ]; then
      log "Setting ownership for $d to ${TARGET_UID}:${TARGET_GID} (first run)"
      chown -R ${TARGET_UID}:${TARGET_GID} "$d" || true
      touch "$marker" && chown ${TARGET_UID}:${TARGET_GID} "$marker" || true
    else
      chown ${TARGET_UID}:${TARGET_GID} "$d" || true
    fi
  done
  export START_SERVER_PRIVS_DROPPED=1
  if command -v runuser >/dev/null 2>&1; then
    exec runuser -u gameserver -- /usr/bin/start_server.sh
  else
    exec su -s /bin/bash -c "/usr/bin/start_server.sh" gameserver
  fi
}

#############################
# 3. SteamCMD / Server Files
#############################
ensure_steamcmd() {
  if [ ! -d "$STEAMCMD_DIR/linux32" ]; then
    log "Installing steamcmd..."
    mkdir -p "$STEAMCMD_DIR"
    (cd "$STEAMCMD_DIR" && wget -q https://steamcdn-a.akamaihd.net/client/installer/steamcmd_linux.tar.gz && tar xf steamcmd_linux.tar.gz)
  fi

  configure_box86_runtime
}

update_server_files() {
  log "Updating / validating ASA server files..."
  local -a steamcmd_cmd=("./steamcmd.sh")
  local -a steamcmd_env=()

  if [ "$USE_BOX64" = "1" ]; then
    # steamcmd provides a 32-bit ELF which needs box86 rather than box64.
    # Instead of executing the shell script via box86 (which triggers an ELF
    # header error) we instruct the bootstrap script to launch the 32-bit
    # binary through box86 by setting the DEBUGGER variable it honours.
    if command -v box86 >/dev/null 2>&1; then
      log "Routing steamcmd through box86 debugger wrapper"
      steamcmd_env+=("DEBUGGER=box86")
    else
      log "Warning: box86 not found; attempting to use qemu-i386 for steamcmd."
      if command -v qemu-i386 >/dev/null 2>&1; then
        steamcmd_env+=("DEBUGGER=qemu-i386")
      else
        log "Error: No compatible x86 emulator available; aborting steamcmd update"
        return 1
      fi
    fi
  fi

  (
    cd "$STEAMCMD_DIR"
    env "${steamcmd_env[@]}" \
      "${steamcmd_cmd[@]}" \
      +force_install_dir "$SERVER_FILES_DIR" \
      +login anonymous \
      +app_update 2430930 validate \
      +quit
  )
}

#############################
# 4. Proton Handling
#############################
check_proton_release_assets() {
  local version="$1"
  if [ -z "$version" ]; then return 1; fi
  local base="https://github.com/GloriousEggroll/proton-ge-custom/releases/download/GE-Proton$version"
  local archive_url="$base/GE-Proton$version.tar.gz"
  local sum_url="$base/GE-Proton$version.sha512sum"
  if wget --spider -q "$archive_url" 2>/dev/null && wget --spider -q "$sum_url" 2>/dev/null; then
    return 0
  fi
  return 1
}

find_latest_release_with_assets() {
  local skip_version="${1:-}"
  local page json tags tag version
  for page in 1 2 3; do
    json=$(wget -qO- "https://api.github.com/repos/GloriousEggroll/proton-ge-custom/releases?per_page=10&page=$page" 2>/dev/null || true)
    if [ -z "$json" ]; then
      continue
    fi
    if command -v jq >/dev/null 2>&1; then
      tags=$(printf '%s' "$json" | jq -r '.[].tag_name' 2>/dev/null || true)
    else
      tags=$(printf '%s' "$json" | sed -n 's/.*"tag_name"[[:space:]]*:[[:space:]]*"\(GE-Proton[^"]*\)".*/\1/p')
    fi
    for tag in $tags; do
      version=${tag#GE-Proton}
      if [ -z "$version" ] || ! printf '%s' "$version" | grep -Eq '^[0-9][0-9A-Za-z._-]*$'; then
        continue
      fi
      if [ -n "$skip_version" ] && [ "$version" = "$skip_version" ]; then
        continue
      fi
      if check_proton_release_assets "$version"; then
        printf '%s' "$version"
        return 0
      fi
    done
  done
  return 1
}

resolve_proton_version() {
  local detected=""
  if [ -z "${PROTON_VERSION:-}" ]; then
    log "Detecting latest Proton GE version..."
    if json=$(wget -qO- https://api.github.com/repos/GloriousEggroll/proton-ge-custom/releases/latest 2>/dev/null || true); then
      # Try jq first if present (most reliable)
      if command -v jq >/dev/null 2>&1; then
        ver=$(printf '%s' "$json" | jq -r '.tag_name' 2>/dev/null || true)
      else
        # Fallback to sed extraction of tag_name value
        ver=$(printf '%s' "$json" | sed -n 's/.*"tag_name"[[:space:]]*:[[:space:]]*"\(GE-Proton[^"]*\)".*/\1/p' | head -n1 || true)
      fi
      # Sanitize / normalize: strip optional leading GE-Proton
      if [ -n "${ver:-}" ]; then
        ver=${ver#GE-Proton}
        # Basic validation: must start with a digit and contain only allowed chars (digits, dots, dashes)
        if printf '%s' "$ver" | grep -Eq '^[0-9][0-9A-Za-z._-]*$'; then
          detected="$ver"
          log "Using detected GE-Proton version: $detected"
        else
          log "Detected tag_name malformed ('$ver'); ignoring"
        fi
      else
        log "Failed to parse latest release tag_name"
      fi
    else
      log "Could not query GitHub API for Proton releases"
    fi
  else
    detected="$PROTON_VERSION"
  fi

  local resolved="${PROTON_VERSION:-}"
  if [ -z "$resolved" ] && [ -n "$detected" ]; then
    if check_proton_release_assets "$detected"; then
      resolved="$detected"
    else
      log "Latest GE-Proton release GE-Proton$detected missing assets; searching previous releases..."
    fi
  fi

  if [ -z "$resolved" ] && [ -z "${PROTON_VERSION:-}" ]; then
    if fallback_ver=$(find_latest_release_with_assets "$detected"); then
      resolved="$fallback_ver"
      log "Using fallback GE-Proton release: $resolved"
    else
      log "No suitable Proton release with assets found via GitHub API"
    fi
  fi

  if [ -z "$resolved" ]; then
    resolved="${PROTON_VERSION:-$FALLBACK_PROTON_VERSION}"
    if [ "$resolved" = "$FALLBACK_PROTON_VERSION" ]; then
      log "Falling back to default Proton version: $resolved"
    fi
  fi

  PROTON_VERSION="$resolved"
  export PROTON_VERSION
  PROTON_DIR_NAME="GE-Proton$PROTON_VERSION"
  PROTON_ARCHIVE_NAME="$PROTON_DIR_NAME.tar.gz"
}

install_proton_if_needed() {
  if [ -d "$STEAM_COMPAT_DIR/$PROTON_DIR_NAME" ]; then return 0; fi
  log "Downloading Proton $PROTON_DIR_NAME..."
  mkdir -p "$STEAM_COMPAT_DIR"
  local base="https://github.com/GloriousEggroll/proton-ge-custom/releases/download/GE-Proton$PROTON_VERSION"
  local archive="/tmp/$PROTON_ARCHIVE_NAME"
  local sumfile="/tmp/GE-Proton$PROTON_VERSION.sha512sum"
  if ! wget -q -O "$archive" "$base/$PROTON_ARCHIVE_NAME"; then
    echo "Error: failed to download Proton archive."; exit 200
  fi
  log "Verifying checksum..."
  if wget -q -O "$sumfile" "$base/GE-Proton$PROTON_VERSION.sha512sum"; then
    if (cd /tmp && sha512sum -c "$(basename "$sumfile")" 2>/dev/null | grep -q "$PROTON_ARCHIVE_NAME: OK"); then
      log "Checksum OK"
    else
      echo "Error: sha512 checksum verification failed.";
      if [ "${PROTON_SKIP_CHECKSUM:-0}" != "1" ]; then exit 201; else log "Skipping checksum (override)"; fi
    fi
    rm -f "$sumfile" || true
  else
    log "Checksum file unavailable"; [ "${PROTON_SKIP_CHECKSUM:-0}" != "1" ] && exit 201 || log "Continuing without verification"
  fi
  tar -xf "$archive" -C "$STEAM_COMPAT_DIR" && rm -f "$archive"
}

ensure_proton_compat_data() {
  if [ ! -d "$ASA_COMPAT_DATA" ]; then
    log "Setting up Proton compat data..."
    mkdir -p "$STEAM_COMPAT_DATA"
    cp -r "$STEAM_COMPAT_DIR/$PROTON_DIR_NAME/files/share/default_pfx" "$ASA_COMPAT_DATA"
  fi
}

#############################
# 5. Mods parameter
#############################
inject_mods_param() {
  local mods
  mods="$("$ASA_CTRL_BIN" mods-string 2>/dev/null || true)"
  if [ -n "$mods" ]; then
    ASA_START_PARAMS="${ASA_START_PARAMS:-} $mods"
  fi
  export ASA_START_PARAMS
}

#############################
# 6. Runtime Environment (XDG)
#############################
prepare_runtime_env() {
  local uid
  uid="$(id -u)"
  if [ -n "${XDG_RUNTIME_DIR:-}" ]; then
    if [ ! -d "$XDG_RUNTIME_DIR" ] || [ ! -w "$XDG_RUNTIME_DIR" ]; then
      log "XDG_RUNTIME_DIR '$XDG_RUNTIME_DIR' not writable; falling back";
      XDG_RUNTIME_DIR="/tmp/xdg-runtime-$uid"
    fi
  else
    local cand="/run/user/$uid"
    if [ -d "$cand" ] && [ -w "$cand" ]; then
      XDG_RUNTIME_DIR="$cand"
    else
      XDG_RUNTIME_DIR="/tmp/xdg-runtime-$uid"
    fi
  fi
  export XDG_RUNTIME_DIR
  export STEAM_COMPAT_CLIENT_INSTALL_PATH="/home/gameserver/Steam"
  export STEAM_COMPAT_DATA_PATH="$ASA_COMPAT_DATA"
  mkdir -p "$XDG_RUNTIME_DIR" || true
  chmod 700 "$XDG_RUNTIME_DIR" 2>/dev/null || true
}

#############################
# 7. Plugin Loader Handling
#############################
handle_plugin_loader() {
  local archive
  archive=$(basename "$ASA_BINARY_DIR"/AsaApi_*.zip 2>/dev/null || true)
  if [ -f "$ASA_BINARY_DIR/$archive" ]; then
    log "Extracting plugin loader archive $archive"
    (cd "$ASA_BINARY_DIR" && unzip -o "$archive" >/dev/null 2>&1 && rm "$archive")
  fi
  if [ -f "$ASA_BINARY_DIR/$ASA_PLUGIN_BINARY_NAME" ]; then
    LAUNCH_BINARY_NAME="$ASA_PLUGIN_BINARY_NAME"
    log "Plugin loader detected - using $ASA_PLUGIN_BINARY_NAME"
  else
    LAUNCH_BINARY_NAME="$ASA_BINARY_NAME"
  fi
  export LAUNCH_BINARY_NAME
}

#############################
# 8. Log Streaming
#############################
start_log_streamer() {
  mkdir -p "$LOG_DIR"
  local log_file="$LOG_DIR/ShooterGame.log"
  if [ -n "${LOG_STREAMER_PID:-}" ] && kill -0 "$LOG_STREAMER_PID" 2>/dev/null; then
    return 0
  fi

  touch "$log_file"
  # Follow the live log without replaying earlier entries on rotation
  tail -n 0 -F "$log_file" 2>/dev/null &
  LOG_STREAMER_PID=$!
}

#############################
# 9. Launch Server
#############################
launch_server() {
  log "Starting ASA dedicated server..."
  log "Start parameters: $ASA_START_PARAMS"
  cd "$ASA_BINARY_DIR"
<<<<<<< HEAD
  local -a runner
=======

  # Ensure Steam is pointed at ASA's app ID for both environment and file-based checks
  export SteamAppId=2430930
  export SteamGameId=2430930
  printf '2430930\n' >"$ASA_BINARY_DIR/steam_appid.txt"

  local runner
>>>>>>> ecae6d25

  if [ "$USE_BOX64" = "1" ]; then
    # ARM64: Use Box64 to run Proton
    runner=(box64 "$STEAM_COMPAT_DIR/$PROTON_DIR_NAME/proton" run "$LAUNCH_BINARY_NAME")
  else
    # AMD64: Direct execution
    runner=("$STEAM_COMPAT_DIR/$PROTON_DIR_NAME/proton" run "$LAUNCH_BINARY_NAME")
  fi

  if [ "$USE_BOX64" = "1" ]; then
    log "Box64 in use - skipping stdbuf to avoid invalid LD_PRELOAD on ARM."
  elif detect_stdbuf_helper; then
    log "Using stdbuf with helper library at $STDBUF_HELPER_PATH for line-buffered output."
    runner=(stdbuf -oL -eL "${runner[@]}")
  else
    if command -v stdbuf >/dev/null 2>&1; then
      log "libstdbuf.so not available; running without stdbuf to avoid LD_PRELOAD warnings."
    else
      log "stdbuf command not available; running without stdbuf."
    fi
  fi

  "${runner[@]}" $ASA_START_PARAMS &
  SERVER_PID=$!
  echo "$SERVER_PID" > "$PID_FILE"
  wait "$SERVER_PID"
  local exit_code=$?
  log "Server process exited with code $exit_code"
  return $exit_code
}

#############################
# Process Supervision
#############################
perform_shutdown_sequence() {
  local signal="$1" purpose="$2"
  if [ "${SHUTDOWN_IN_PROGRESS:-0}" = "1" ]; then
    log "Signal $signal received but shutdown already in progress"
    return 0
  fi
  SHUTDOWN_IN_PROGRESS=1
  log "Received signal $signal for $purpose - saving world and stopping server"

  if [ -z "${SERVER_PID:-}" ] || ! kill -0 "$SERVER_PID" 2>/dev/null; then
    if [ -z "${SERVER_PID:-}" ]; then
      log "Shutdown requested before server launch - nothing to do"
    else
      log "Server process already stopped"
    fi
    return 0
  fi

  local saveworld_delay shutdown_timeout
  saveworld_delay="${ASA_SHUTDOWN_SAVEWORLD_DELAY:-15}"
  shutdown_timeout="${ASA_SHUTDOWN_TIMEOUT:-180}"

  log "Issuing saveworld via RCON before shutdown"
  if "$ASA_CTRL_BIN" rcon --exec 'saveworld' >/dev/null 2>&1; then
    log "Saveworld command sent successfully, waiting ${saveworld_delay}s for save completion"
    sleep "$saveworld_delay" || true
  else
    log "Warning: failed to execute saveworld command via RCON"
  fi

  log "Sending SIGTERM to server process $SERVER_PID"
  kill -TERM "$SERVER_PID" 2>/dev/null || true

  local elapsed=0
  while kill -0 "$SERVER_PID" 2>/dev/null && [ "$elapsed" -lt "$shutdown_timeout" ]; do
    sleep 1
    elapsed=$((elapsed + 1))
  done

  if kill -0 "$SERVER_PID" 2>/dev/null; then
    log "Server did not stop within ${shutdown_timeout}s - forcing termination"
    kill -KILL "$SERVER_PID" 2>/dev/null || true
  else
    log "Server process stopped cleanly"
  fi
}

handle_shutdown_signal() {
  local signal="$1"
  SUPERVISOR_EXIT_REQUESTED=1
  perform_shutdown_sequence "$signal" "container shutdown"
}

handle_restart_signal() {
  local signal="$1"
  RESTART_REQUESTED=1
  perform_shutdown_sequence "$signal" "scheduled restart"
}

start_restart_scheduler() {
  local cron_expression
  cron_expression="${SERVER_RESTART_CRON:-}"
  if [ -z "$cron_expression" ]; then
    return 0
  fi

  if [ ! -x "$ASA_CTRL_BIN" ]; then
    log "Restart scheduler requested but asa-ctrl CLI missing; skipping"
    return 0
  fi

  if [ -n "${RESTART_SCHEDULER_PID:-}" ] && kill -0 "$RESTART_SCHEDULER_PID" 2>/dev/null; then
    return 0
  fi

  export SERVER_RESTART_CRON
  export SERVER_RESTART_WARNINGS="${SERVER_RESTART_WARNINGS:-30,5,1}"
  export ASA_SUPERVISOR_PID_FILE="$SUPERVISOR_PID_FILE"
  export ASA_SERVER_PID_FILE="$PID_FILE"

  "$ASA_CTRL_BIN" restart-scheduler &
  RESTART_SCHEDULER_PID=$!
  log "Started restart scheduler (PID $RESTART_SCHEDULER_PID) with cron '$SERVER_RESTART_CRON'"
}

cleanup() {
  if [ -n "${SERVER_PID:-}" ] && kill -0 "$SERVER_PID" 2>/dev/null; then
    kill "$SERVER_PID" 2>/dev/null || true
    wait "$SERVER_PID" 2>/dev/null || true
  fi
  rm -f "$PID_FILE" || true
  rm -f "$SUPERVISOR_PID_FILE" || true
  if [ -n "${LOG_STREAMER_PID:-}" ] && kill -0 "$LOG_STREAMER_PID" 2>/dev/null; then
    kill "$LOG_STREAMER_PID" 2>/dev/null || true
  fi
  if [ -n "${RESTART_SCHEDULER_PID:-}" ] && kill -0 "$RESTART_SCHEDULER_PID" 2>/dev/null; then
    kill "$RESTART_SCHEDULER_PID" 2>/dev/null || true
    wait "$RESTART_SCHEDULER_PID" 2>/dev/null || true
  fi
}

supervisor_loop() {
  local exit_code restart_delay
  restart_delay="${SERVER_RESTART_DELAY:-15}"

  while true; do
    run_server
    exit_code=$?

    if [ "${SUPERVISOR_EXIT_REQUESTED:-0}" = "1" ]; then
      log "Supervisor exit requested - stopping with code $exit_code"
      return "$exit_code"
    fi

    if [ "${RESTART_REQUESTED:-0}" = "1" ]; then
      log "Scheduled restart completed - relaunching server after ${restart_delay}s"
    else
      log "Server exited unexpectedly with code $exit_code - restarting after ${restart_delay}s"
    fi

    RESTART_REQUESTED=0
    SHUTDOWN_IN_PROGRESS=0

    sleep "$restart_delay" || true
  done
}

run_server() {
  trap 'handle_shutdown_signal TERM' TERM
  trap 'handle_shutdown_signal INT' INT
  trap 'handle_shutdown_signal HUP' HUP
  trap 'handle_restart_signal USR1' USR1
  trap cleanup EXIT

  update_server_files
  resolve_proton_version
  install_proton_if_needed
  ensure_proton_compat_data
  inject_mods_param
  prepare_runtime_env
  handle_plugin_loader
  start_log_streamer

  launch_server
  local exit_code=$?
  rm -f "$PID_FILE" || true
  SERVER_PID=""
  return $exit_code
}

#############################
# Main Flow
#############################
detect_architecture
configure_box64
if [ "$(id -u)" = "0" ]; then
  configure_timezone
fi
maybe_debug
ensure_permissions
register_supervisor_pid
start_restart_scheduler
ensure_steamcmd
supervisor_loop
exit $?<|MERGE_RESOLUTION|>--- conflicted
+++ resolved
@@ -524,17 +524,13 @@
   log "Starting ASA dedicated server..."
   log "Start parameters: $ASA_START_PARAMS"
   cd "$ASA_BINARY_DIR"
-<<<<<<< HEAD
-  local -a runner
-=======
 
   # Ensure Steam is pointed at ASA's app ID for both environment and file-based checks
   export SteamAppId=2430930
   export SteamGameId=2430930
   printf '2430930\n' >"$ASA_BINARY_DIR/steam_appid.txt"
 
-  local runner
->>>>>>> ecae6d25
+  local -a runner
 
   if [ "$USE_BOX64" = "1" ]; then
     # ARM64: Use Box64 to run Proton
