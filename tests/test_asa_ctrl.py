--- conflicted
+++ resolved
@@ -1,504 +1,497 @@
-#!/usr/bin/env python3
-"""Test suite for asa_ctrl package.
-
-Migrated from repository root to tests/ directory.
-Run with: `py -m tests.test_asa_ctrl` or `py tests/test_asa_ctrl.py`.
-"""
-
-from __future__ import annotations
-
-<<<<<<< HEAD
-import os
-import struct
-=======
-import json
-import os
->>>>>>> c44c7b05
-import sys
-import tempfile
-from pathlib import Path
-from types import MethodType
-from unittest.mock import patch
-<<<<<<< HEAD
-=======
-
-import pytest
->>>>>>> c44c7b05
-
-# Ensure project root is on sys.path
-PROJECT_ROOT = os.path.dirname(os.path.dirname(os.path.abspath(__file__)))
-if PROJECT_ROOT not in sys.path:
-    sys.path.insert(0, PROJECT_ROOT)
-
-from asa_ctrl.mods import ModDatabase, ModRecord  # noqa: E402
-from asa_ctrl.config import StartParamsHelper, parse_start_params  # noqa: E402
-from asa_ctrl.constants import ExitCodes  # noqa: E402
-from asa_ctrl.cli import main as cli_main  # noqa: E402
-from asa_ctrl.rcon import RconClient, RconPacket  # noqa: E402
-from asa_ctrl.errors import (  # noqa: E402
-    RconPortNotFoundError,
-    RconPasswordNotFoundError,
-    RconConnectionError,
-    RconPacketError,
-    RconTimeoutError,
-    RconAuthenticationError,
-    CorruptedModsDatabaseError,
-)
-from asa_ctrl.constants import RconPacketTypes  # noqa: E402
-
-
-def test_start_params_helper():
-    """Test start parameter parsing."""
-    print("Testing StartParamsHelper...")
-
-    test_params = (
-        "TheIsland_WP?listen?Port=7777?RCONPort=27020?RCONEnabled=True "
-        "-WinLiveMaxPlayers=50 -ServerAdminPassword=mypass123"
-    )
-
-    assert StartParamsHelper.get_value(test_params, "RCONPort") == "27020"
-    assert StartParamsHelper.get_value(test_params, "ServerAdminPassword") == "mypass123"
-    assert StartParamsHelper.get_value(test_params, "WinLiveMaxPlayers") == "50"
-    assert StartParamsHelper.get_value(test_params, "NonExistent") is None
-
-    parsed = parse_start_params(test_params)
-    assert parsed.get('_map') == 'TheIsland_WP'
-    assert parsed.get('RCONPort') == '27020'
-    assert parsed.get('WinLiveMaxPlayers') == '50'
-
-    print("✓ StartParamsHelper tests passed")
-
-
-def test_ini_config_helper_duplicate_keys():
-    """Test that IniConfigHelper handles duplicate keys in INI files gracefully."""
-    print("Testing IniConfigHelper with duplicate keys...")
-    
-    from asa_ctrl.config import IniConfigHelper
-    
-    # Create a test INI file with duplicate keys (similar to ARK GameUserSettings.ini)
-    ini_content = """[/Script/ShooterGame.ShooterGameUserSettings]
-LastJoinedSessionPerCategory=
-LastJoinedSessionPerCategory=test_value
-RCONPort=27020
-
-[ServerSettings]
-RCONPort=27020
-ServerAdminPassword=testpass
-"""
-    
-    temp_path = None
-
-    try:
-        with tempfile.NamedTemporaryFile(mode='w', suffix='.ini', delete=False) as f:
-            f.write(ini_content)
-            f.flush()
-            temp_path = f.name
-
-        # This should now work with the fix (strict=False)
-        config = IniConfigHelper.parse_ini(temp_path)
-        assert config is not None, "Config should not be None"
-        assert len(config.sections()) == 2, "Should have 2 sections"
-
-        # Test that duplicate key uses the last value
-        game_section = config['/Script/ShooterGame.ShooterGameUserSettings']
-        assert game_section['LastJoinedSessionPerCategory'] == 'test_value', "Should use last duplicate value"
-        assert game_section['RCONPort'] == '27020', "RCONPort should be accessible"
-
-        # Test ServerSettings section
-        server_section = config['ServerSettings']
-        assert server_section['ServerAdminPassword'] == 'testpass', "ServerAdminPassword should be accessible"
-    finally:
-        if temp_path and os.path.exists(temp_path):
-            os.unlink(temp_path)
-    
-    print("✓ IniConfigHelper duplicate keys tests passed")
-
-
-def test_mod_database():
-    """Test mod database functionality."""
-    print("Testing ModDatabase...")
-
-
-def test_cli_mods_string():
-    """Test the hidden 'mods-string' CLI helper outputs correct formatting."""
-    print("Testing CLI mods-string helper...")
-    with tempfile.TemporaryDirectory() as temp_dir:
-        db_path = os.path.join(temp_dir, 'mods.json')
-        os.environ['ASA_MOD_DATABASE_PATH'] = db_path
-        try:
-            db = ModDatabase.get_instance()
-            db.enable_mod(111)
-            db.enable_mod(222)
-            # Capture stdout
-            from io import StringIO
-            import contextlib
-            buf = StringIO()
-            with contextlib.redirect_stdout(buf):
-                cli_main(['mods-string'])
-            out = buf.getvalue().strip()
-            assert out in ('-mods=111,222', '-mods=222,111')  # order not guaranteed
-        finally:
-            os.environ.pop('ASA_MOD_DATABASE_PATH', None)
-    print("\u2713 CLI mods-string tests passed")
-
-    print("Testing CLI mods removal...")
-    with tempfile.TemporaryDirectory() as temp_dir:
-        db_path = os.path.join(temp_dir, 'mods.json')
-        os.environ['ASA_MOD_DATABASE_PATH'] = db_path
-        try:
-            db = ModDatabase.get_instance()
-
-            mod_id = 98765
-            db.enable_mod(mod_id)
-            assert db.get_mod(mod_id) is not None
-
-            from io import StringIO
-            import contextlib
-
-            buf = StringIO()
-            with contextlib.redirect_stdout(buf):
-                cli_main(['mods', 'remove', str(mod_id)])
-            assert db.get_mod(mod_id) is None
-            output = buf.getvalue()
-            assert "Removed mod id" in output
-        finally:
-            os.environ.pop('ASA_MOD_DATABASE_PATH', None)
-
-    print("\u2713 CLI mods removal tests passed")
-
-    with tempfile.TemporaryDirectory() as temp_dir:
-        db_path = os.path.join(temp_dir, "mods.json")
-        db = ModDatabase(db_path)
-        assert len(db.get_all_mods()) == 0
-
-        db.enable_mod(12345)
-        db.enable_mod(67890)
-
-        first = db.get_mod(12345)
-        assert isinstance(first, ModRecord)
-        serialized = first.to_dict()
-        restored = ModRecord.from_dict(serialized)
-        assert restored.mod_id == first.mod_id
-
-        enabled_mods = db.get_enabled_mods()
-        assert len(enabled_mods) == 2
-        assert {m.mod_id for m in enabled_mods} == {12345, 67890}
-
-        # Disable and verify
-        db.disable_mod(12345)
-        enabled_mods = db.get_enabled_mods()
-        assert len(enabled_mods) == 1
-        assert enabled_mods[0].mod_id == 67890
-
-    print("✓ ModDatabase tests passed")
-
-
-def test_mod_database_get_instance_respects_env():
-    """Ensure ModDatabase singleton honours environment overrides."""
-    print("Testing ModDatabase.get_instance() with environment override...")
-    with tempfile.TemporaryDirectory() as temp_dir:
-        db_path = Path(temp_dir) / 'mods.json'
-        os.environ['ASA_MOD_DATABASE_PATH'] = str(db_path)
-        try:
-            db = ModDatabase.get_instance()
-            assert db.database_path == db_path
-
-            db.enable_mod(42)
-            assert db.database_path.exists()
-
-            same_db = ModDatabase.get_instance()
-            assert same_db is db
-        finally:
-            os.environ.pop('ASA_MOD_DATABASE_PATH', None)
-
-    print("✓ ModDatabase.get_instance() environment override tests passed")
-
-
-def test_mod_database_load_rejects_non_list_json(tmp_path):
-    """Ensure malformed mods.json without a list triggers a helpful error."""
-
-    db_path = tmp_path / "mods.json"
-    db_path.write_text(json.dumps({"mod_id": 1}), encoding="utf-8")
-
-    with pytest.raises(CorruptedModsDatabaseError) as exc:
-        ModDatabase(str(db_path))
-
-    assert "JSON array" in str(exc.value)
-
-
-def test_mod_database_load_rejects_non_mapping_entries(tmp_path):
-    """Ensure mods.json entries must be objects with required keys."""
-
-    db_path = tmp_path / "mods.json"
-    db_path.write_text(json.dumps(["invalid"]), encoding="utf-8")
-
-    with pytest.raises(CorruptedModsDatabaseError) as exc:
-        ModDatabase(str(db_path))
-
-    assert "index 0" in str(exc.value)
-
-
-def test_mod_database_load_reports_missing_keys(tmp_path):
-    """Ensure missing required keys produce a descriptive corruption error."""
-
-    db_path = tmp_path / "mods.json"
-    db_path.write_text(json.dumps([{ "name": "No ID" }]), encoding="utf-8")
-
-    with pytest.raises(CorruptedModsDatabaseError) as exc:
-        ModDatabase(str(db_path))
-
-    message = str(exc.value)
-    assert "index 0" in message
-    assert "mod_id" in message
-
-
-def test_exit_codes():
-    print("Testing ExitCodes...")
-    assert ExitCodes.OK == 0
-    assert ExitCodes.CORRUPTED_MODS_DATABASE == 1
-    assert ExitCodes.MOD_ALREADY_ENABLED == 2
-    assert ExitCodes.RCON_PASSWORD_NOT_FOUND == 3
-    assert ExitCodes.RCON_PASSWORD_WRONG == 4
-    assert ExitCodes.RCON_COMMAND_EXECUTION_FAILED == 5
-    assert ExitCodes.RCON_CONNECTION_FAILED == 6
-    assert ExitCodes.RCON_PACKET_ERROR == 7
-    assert ExitCodes.RCON_TIMEOUT == 8
-    print("✓ ExitCodes tests passed")
-
-
-def test_rcon_validation():
-    """Test RCON client validation functions."""
-    print("Testing RCON validation...")
-    
-    # Create client instance without initialization to test individual methods
-    client = RconClient.__new__(RconClient)
-    client.MAX_COMMAND_LENGTH = 1000
-    
-    # Test IP validation
-    assert client._validate_ip('127.0.0.1') == '127.0.0.1'
-    assert client._validate_ip('localhost') == 'localhost'
-    
-    try:
-        client._validate_ip('')
-        assert False, "Should have raised ValueError for empty IP"
-    except ValueError:
-        pass  # Expected
-    
-    try:
-        client._validate_ip(None)  # type: ignore
-        assert False, "Should have raised ValueError for None IP"
-    except ValueError:
-        pass  # Expected
-    
-    # Test command validation
-    assert client._validate_command('saveworld') == 'saveworld'
-    assert client._validate_command('  broadcast Hello  ') == 'broadcast Hello'
-    
-    try:
-        client._validate_command('')
-        assert False, "Should have raised ValueError for empty command"
-    except ValueError:
-        pass  # Expected
-    
-    try:
-        client._validate_command('x' * 2000)  # Too long
-        assert False, "Should have raised ValueError for long command"
-    except ValueError:
-        pass  # Expected
-    
-    try:
-        client._validate_command('\x00\x01\x02')  # Control characters
-        assert False, "Should have raised ValueError for control characters only"
-    except ValueError:
-        pass  # Expected
-    
-    # Test packet validation
-    try:
-        client._validate_packet_data(b'')
-        assert False, "Should have raised RconPacketError for empty data"
-    except RconPacketError:
-        pass  # Expected
-    
-    try:
-        client._validate_packet_data(b'abc')  # Too small
-        assert False, "Should have raised RconPacketError for small packet"
-    except RconPacketError:
-        pass  # Expected
-
-    print("✓ RCON validation tests passed")
-
-
-def test_rcon_send_packet_combines_multi_packet_responses():
-    """Ensure multi-packet responses are concatenated and socket drained."""
-
-    class DummySocket:
-        def __init__(self):
-            self.timeout = None
-            self.sent = []
-
-        def settimeout(self, value):  # pragma: no cover - simple setter
-            self.timeout = value
-
-        def sendall(self, data):  # pragma: no cover - capture send data
-            self.sent.append(data)
-
-    client = RconClient.__new__(RconClient)
-    client.socket = DummySocket()
-    client._connected = True
-    client.read_timeout = 5.0
-
-    packet_id = 1234567890
-
-    def build_packet(body: str) -> bytes:
-        body_bytes = body.encode('utf-8')
-        size = 8 + len(body_bytes) + 2  # id + type + body + two null terminators
-        payload = struct.pack('<Iii', size, packet_id, RconPacketTypes.RESPONSE_VALUE)
-        return payload + body_bytes + b'\x00\x00'
-
-    responses = [
-        build_packet('Hello '),
-        build_packet('World'),
-        build_packet(''),
-    ]
-
-    def fake_receive_full_packet(self):
-        assert responses, "No more packets to return"
-        return responses.pop(0)
-
-    drain_calls = {'count': 0}
-
-    def fake_drain(self):
-        drain_calls['count'] += 1
-
-    client._receive_full_packet = MethodType(fake_receive_full_packet, client)
-    client._drain_socket = MethodType(fake_drain, client)
-
-    with patch('time.time', return_value=packet_id):
-        response = client._send_packet('broadcast Hello World', RconPacketTypes.EXEC_COMMAND)
-
-    assert response.id == packet_id
-    assert response.body == 'Hello World'
-    assert drain_calls['count'] == 1
-    assert responses == []
-
-
-def test_rcon_send_packet_raises_on_unexpected_id():
-    """Ensure unexpected response IDs raise packet errors and drain the socket."""
-
-    class DummySocket:
-        def __init__(self):
-            self.timeout = None
-            self.sent = []
-
-        def settimeout(self, value):  # pragma: no cover - simple setter
-            self.timeout = value
-
-        def sendall(self, data):  # pragma: no cover - capture send data
-            self.sent.append(data)
-
-    client = RconClient.__new__(RconClient)
-    client.socket = DummySocket()
-    client._connected = True
-    client.read_timeout = 5.0
-
-    packet_id = 42
-
-    size = 8 + 0 + 2
-    unexpected_packet = struct.pack('<Iii', size, packet_id + 1, RconPacketTypes.RESPONSE_VALUE) + b'\x00\x00'
-
-    responses = [unexpected_packet]
-
-    def fake_receive_full_packet(self):
-        assert responses, "No more packets to return"
-        return responses.pop(0)
-
-    drained = {'count': 0}
-
-    def fake_drain(self):
-        drained['count'] += 1
-
-    client._receive_full_packet = MethodType(fake_receive_full_packet, client)
-    client._drain_socket = MethodType(fake_drain, client)
-
-    with patch('time.time', return_value=packet_id):
-        try:
-            client._send_packet('saveworld', RconPacketTypes.EXEC_COMMAND)
-            assert False, "Expected RconPacketError for mismatched response ID"
-        except RconPacketError:
-            pass
-
-    assert drained['count'] == 1
-
-
-def test_rcon_authenticate_failure_propagates_error():
-    """Ensure _authenticate raises when the server reports a failure."""
-
-    client = RconClient.__new__(RconClient)
-    client.password = "test"
-    client._authenticated = False
-    client._connected = True
-
-    def fake_send_packet(self, data, packet_type):
-        assert packet_type == RconPacketTypes.AUTH
-        return RconPacket(10, -1, RconPacketTypes.AUTH_RESPONSE, "")
-
-    client._send_packet = MethodType(fake_send_packet, client)
-
-    try:
-        client._authenticate()
-        assert False, "_authenticate should raise RconAuthenticationError on -1 response ID"
-    except RconAuthenticationError:
-        assert client._authenticated is False
-
-
-def test_rcon_connect_propagates_auth_failure():
-    """Ensure connect() surfaces authentication failures."""
-
-    client = RconClient(server_ip='127.0.0.1', port=27020, password='secret', retry_count=0)
-
-    def fake_send_packet(self, data, packet_type):
-        assert packet_type == RconPacketTypes.AUTH
-        return RconPacket(10, -1, RconPacketTypes.AUTH_RESPONSE, "")
-
-    client._send_packet = MethodType(fake_send_packet, client)
-
-    class DummySocket:
-        def __init__(self, *args, **kwargs):
-            self.closed = False
-
-        def settimeout(self, value):  # pragma: no cover - trivial setter
-            self.timeout = value
-
-        def connect(self, address):  # pragma: no cover - trivial connector
-            self.address = address
-
-        def close(self):  # pragma: no cover - trivial closer
-            self.closed = True
-
-    with patch('asa_ctrl.rcon.socket.socket', return_value=DummySocket()):
-        try:
-            client.connect()
-            assert False, "connect() should raise RconAuthenticationError when auth fails"
-        except RconAuthenticationError:
-            assert client._authenticated is False
-
-
-def main():  # pragma: no cover - simple runner
-    print("Running asa_ctrl tests...\n")
-    try:
-        test_start_params_helper()
-        test_ini_config_helper_duplicate_keys()
-        test_mod_database()
-        test_rcon_validation()
-        test_exit_codes()
-        print("\nAll tests passed.")
-        return 0
-    except Exception as e:  # noqa: BLE001
-        print(f"Test failed: {e}")
-        import traceback
-        traceback.print_exc()
-        return 1
-
-
-if __name__ == "__main__":  # pragma: no cover
-    raise SystemExit(main())
+#!/usr/bin/env python3
+"""Test suite for asa_ctrl package.
+
+Migrated from repository root to tests/ directory.
+Run with: `py -m tests.test_asa_ctrl` or `py tests/test_asa_ctrl.py`.
+"""
+
+from __future__ import annotations
+
+import os
+import struct
+import json
+import sys
+import tempfile
+from pathlib import Path
+from types import MethodType
+from unittest.mock import patch
+
+import pytest
+
+# Ensure project root is on sys.path
+PROJECT_ROOT = os.path.dirname(os.path.dirname(os.path.abspath(__file__)))
+if PROJECT_ROOT not in sys.path:
+    sys.path.insert(0, PROJECT_ROOT)
+
+from asa_ctrl.mods import ModDatabase, ModRecord  # noqa: E402
+from asa_ctrl.config import StartParamsHelper, parse_start_params  # noqa: E402
+from asa_ctrl.constants import ExitCodes  # noqa: E402
+from asa_ctrl.cli import main as cli_main  # noqa: E402
+from asa_ctrl.rcon import RconClient, RconPacket  # noqa: E402
+from asa_ctrl.errors import (  # noqa: E402
+    RconPortNotFoundError,
+    RconPasswordNotFoundError,
+    RconConnectionError,
+    RconPacketError,
+    RconTimeoutError,
+    RconAuthenticationError,
+    CorruptedModsDatabaseError,
+)
+from asa_ctrl.constants import RconPacketTypes  # noqa: E402
+
+
+def test_start_params_helper():
+    """Test start parameter parsing."""
+    print("Testing StartParamsHelper...")
+
+    test_params = (
+        "TheIsland_WP?listen?Port=7777?RCONPort=27020?RCONEnabled=True "
+        "-WinLiveMaxPlayers=50 -ServerAdminPassword=mypass123"
+    )
+
+    assert StartParamsHelper.get_value(test_params, "RCONPort") == "27020"
+    assert StartParamsHelper.get_value(test_params, "ServerAdminPassword") == "mypass123"
+    assert StartParamsHelper.get_value(test_params, "WinLiveMaxPlayers") == "50"
+    assert StartParamsHelper.get_value(test_params, "NonExistent") is None
+
+    parsed = parse_start_params(test_params)
+    assert parsed.get('_map') == 'TheIsland_WP'
+    assert parsed.get('RCONPort') == '27020'
+    assert parsed.get('WinLiveMaxPlayers') == '50'
+
+    print("✓ StartParamsHelper tests passed")
+
+
+def test_ini_config_helper_duplicate_keys():
+    """Test that IniConfigHelper handles duplicate keys in INI files gracefully."""
+    print("Testing IniConfigHelper with duplicate keys...")
+    
+    from asa_ctrl.config import IniConfigHelper
+    
+    # Create a test INI file with duplicate keys (similar to ARK GameUserSettings.ini)
+    ini_content = """[/Script/ShooterGame.ShooterGameUserSettings]
+LastJoinedSessionPerCategory=
+LastJoinedSessionPerCategory=test_value
+RCONPort=27020
+
+[ServerSettings]
+RCONPort=27020
+ServerAdminPassword=testpass
+"""
+    
+    temp_path = None
+
+    try:
+        with tempfile.NamedTemporaryFile(mode='w', suffix='.ini', delete=False) as f:
+            f.write(ini_content)
+            f.flush()
+            temp_path = f.name
+
+        # This should now work with the fix (strict=False)
+        config = IniConfigHelper.parse_ini(temp_path)
+        assert config is not None, "Config should not be None"
+        assert len(config.sections()) == 2, "Should have 2 sections"
+
+        # Test that duplicate key uses the last value
+        game_section = config['/Script/ShooterGame.ShooterGameUserSettings']
+        assert game_section['LastJoinedSessionPerCategory'] == 'test_value', "Should use last duplicate value"
+        assert game_section['RCONPort'] == '27020', "RCONPort should be accessible"
+
+        # Test ServerSettings section
+        server_section = config['ServerSettings']
+        assert server_section['ServerAdminPassword'] == 'testpass', "ServerAdminPassword should be accessible"
+    finally:
+        if temp_path and os.path.exists(temp_path):
+            os.unlink(temp_path)
+    
+    print("✓ IniConfigHelper duplicate keys tests passed")
+
+
+def test_mod_database():
+    """Test mod database functionality."""
+    print("Testing ModDatabase...")
+
+
+def test_cli_mods_string():
+    """Test the hidden 'mods-string' CLI helper outputs correct formatting."""
+    print("Testing CLI mods-string helper...")
+    with tempfile.TemporaryDirectory() as temp_dir:
+        db_path = os.path.join(temp_dir, 'mods.json')
+        os.environ['ASA_MOD_DATABASE_PATH'] = db_path
+        try:
+            db = ModDatabase.get_instance()
+            db.enable_mod(111)
+            db.enable_mod(222)
+            # Capture stdout
+            from io import StringIO
+            import contextlib
+            buf = StringIO()
+            with contextlib.redirect_stdout(buf):
+                cli_main(['mods-string'])
+            out = buf.getvalue().strip()
+            assert out in ('-mods=111,222', '-mods=222,111')  # order not guaranteed
+        finally:
+            os.environ.pop('ASA_MOD_DATABASE_PATH', None)
+    print("\u2713 CLI mods-string tests passed")
+
+    print("Testing CLI mods removal...")
+    with tempfile.TemporaryDirectory() as temp_dir:
+        db_path = os.path.join(temp_dir, 'mods.json')
+        os.environ['ASA_MOD_DATABASE_PATH'] = db_path
+        try:
+            db = ModDatabase.get_instance()
+
+            mod_id = 98765
+            db.enable_mod(mod_id)
+            assert db.get_mod(mod_id) is not None
+
+            from io import StringIO
+            import contextlib
+
+            buf = StringIO()
+            with contextlib.redirect_stdout(buf):
+                cli_main(['mods', 'remove', str(mod_id)])
+            assert db.get_mod(mod_id) is None
+            output = buf.getvalue()
+            assert "Removed mod id" in output
+        finally:
+            os.environ.pop('ASA_MOD_DATABASE_PATH', None)
+
+    print("\u2713 CLI mods removal tests passed")
+
+    with tempfile.TemporaryDirectory() as temp_dir:
+        db_path = os.path.join(temp_dir, "mods.json")
+        db = ModDatabase(db_path)
+        assert len(db.get_all_mods()) == 0
+
+        db.enable_mod(12345)
+        db.enable_mod(67890)
+
+        first = db.get_mod(12345)
+        assert isinstance(first, ModRecord)
+        serialized = first.to_dict()
+        restored = ModRecord.from_dict(serialized)
+        assert restored.mod_id == first.mod_id
+
+        enabled_mods = db.get_enabled_mods()
+        assert len(enabled_mods) == 2
+        assert {m.mod_id for m in enabled_mods} == {12345, 67890}
+
+        # Disable and verify
+        db.disable_mod(12345)
+        enabled_mods = db.get_enabled_mods()
+        assert len(enabled_mods) == 1
+        assert enabled_mods[0].mod_id == 67890
+
+    print("✓ ModDatabase tests passed")
+
+
+def test_mod_database_get_instance_respects_env():
+    """Ensure ModDatabase singleton honours environment overrides."""
+    print("Testing ModDatabase.get_instance() with environment override...")
+    with tempfile.TemporaryDirectory() as temp_dir:
+        db_path = Path(temp_dir) / 'mods.json'
+        os.environ['ASA_MOD_DATABASE_PATH'] = str(db_path)
+        try:
+            db = ModDatabase.get_instance()
+            assert db.database_path == db_path
+
+            db.enable_mod(42)
+            assert db.database_path.exists()
+
+            same_db = ModDatabase.get_instance()
+            assert same_db is db
+        finally:
+            os.environ.pop('ASA_MOD_DATABASE_PATH', None)
+
+    print("✓ ModDatabase.get_instance() environment override tests passed")
+
+
+def test_mod_database_load_rejects_non_list_json(tmp_path):
+    """Ensure malformed mods.json without a list triggers a helpful error."""
+
+    db_path = tmp_path / "mods.json"
+    db_path.write_text(json.dumps({"mod_id": 1}), encoding="utf-8")
+
+    with pytest.raises(CorruptedModsDatabaseError) as exc:
+        ModDatabase(str(db_path))
+
+    assert "JSON array" in str(exc.value)
+
+
+def test_mod_database_load_rejects_non_mapping_entries(tmp_path):
+    """Ensure mods.json entries must be objects with required keys."""
+
+    db_path = tmp_path / "mods.json"
+    db_path.write_text(json.dumps(["invalid"]), encoding="utf-8")
+
+    with pytest.raises(CorruptedModsDatabaseError) as exc:
+        ModDatabase(str(db_path))
+
+    assert "index 0" in str(exc.value)
+
+
+def test_mod_database_load_reports_missing_keys(tmp_path):
+    """Ensure missing required keys produce a descriptive corruption error."""
+
+    db_path = tmp_path / "mods.json"
+    db_path.write_text(json.dumps([{ "name": "No ID" }]), encoding="utf-8")
+
+    with pytest.raises(CorruptedModsDatabaseError) as exc:
+        ModDatabase(str(db_path))
+
+    message = str(exc.value)
+    assert "index 0" in message
+    assert "mod_id" in message
+
+
+def test_exit_codes():
+    print("Testing ExitCodes...")
+    assert ExitCodes.OK == 0
+    assert ExitCodes.CORRUPTED_MODS_DATABASE == 1
+    assert ExitCodes.MOD_ALREADY_ENABLED == 2
+    assert ExitCodes.RCON_PASSWORD_NOT_FOUND == 3
+    assert ExitCodes.RCON_PASSWORD_WRONG == 4
+    assert ExitCodes.RCON_COMMAND_EXECUTION_FAILED == 5
+    assert ExitCodes.RCON_CONNECTION_FAILED == 6
+    assert ExitCodes.RCON_PACKET_ERROR == 7
+    assert ExitCodes.RCON_TIMEOUT == 8
+    print("✓ ExitCodes tests passed")
+
+
+def test_rcon_validation():
+    """Test RCON client validation functions."""
+    print("Testing RCON validation...")
+    
+    # Create client instance without initialization to test individual methods
+    client = RconClient.__new__(RconClient)
+    client.MAX_COMMAND_LENGTH = 1000
+    
+    # Test IP validation
+    assert client._validate_ip('127.0.0.1') == '127.0.0.1'
+    assert client._validate_ip('localhost') == 'localhost'
+    
+    try:
+        client._validate_ip('')
+        assert False, "Should have raised ValueError for empty IP"
+    except ValueError:
+        pass  # Expected
+    
+    try:
+        client._validate_ip(None)  # type: ignore
+        assert False, "Should have raised ValueError for None IP"
+    except ValueError:
+        pass  # Expected
+    
+    # Test command validation
+    assert client._validate_command('saveworld') == 'saveworld'
+    assert client._validate_command('  broadcast Hello  ') == 'broadcast Hello'
+    
+    try:
+        client._validate_command('')
+        assert False, "Should have raised ValueError for empty command"
+    except ValueError:
+        pass  # Expected
+    
+    try:
+        client._validate_command('x' * 2000)  # Too long
+        assert False, "Should have raised ValueError for long command"
+    except ValueError:
+        pass  # Expected
+    
+    try:
+        client._validate_command('\x00\x01\x02')  # Control characters
+        assert False, "Should have raised ValueError for control characters only"
+    except ValueError:
+        pass  # Expected
+    
+    # Test packet validation
+    try:
+        client._validate_packet_data(b'')
+        assert False, "Should have raised RconPacketError for empty data"
+    except RconPacketError:
+        pass  # Expected
+    
+    try:
+        client._validate_packet_data(b'abc')  # Too small
+        assert False, "Should have raised RconPacketError for small packet"
+    except RconPacketError:
+        pass  # Expected
+
+    print("✓ RCON validation tests passed")
+
+
+def test_rcon_send_packet_combines_multi_packet_responses():
+    """Ensure multi-packet responses are concatenated and socket drained."""
+
+    class DummySocket:
+        def __init__(self):
+            self.timeout = None
+            self.sent = []
+
+        def settimeout(self, value):  # pragma: no cover - simple setter
+            self.timeout = value
+
+        def sendall(self, data):  # pragma: no cover - capture send data
+            self.sent.append(data)
+
+    client = RconClient.__new__(RconClient)
+    client.socket = DummySocket()
+    client._connected = True
+    client.read_timeout = 5.0
+
+    packet_id = 1234567890
+
+    def build_packet(body: str) -> bytes:
+        body_bytes = body.encode('utf-8')
+        size = 8 + len(body_bytes) + 2  # id + type + body + two null terminators
+        payload = struct.pack('<Iii', size, packet_id, RconPacketTypes.RESPONSE_VALUE)
+        return payload + body_bytes + b'\x00\x00'
+
+    responses = [
+        build_packet('Hello '),
+        build_packet('World'),
+        build_packet(''),
+    ]
+
+    def fake_receive_full_packet(self):
+        assert responses, "No more packets to return"
+        return responses.pop(0)
+
+    drain_calls = {'count': 0}
+
+    def fake_drain(self):
+        drain_calls['count'] += 1
+
+    client._receive_full_packet = MethodType(fake_receive_full_packet, client)
+    client._drain_socket = MethodType(fake_drain, client)
+
+    with patch('time.time', return_value=packet_id):
+        response = client._send_packet('broadcast Hello World', RconPacketTypes.EXEC_COMMAND)
+
+    assert response.id == packet_id
+    assert response.body == 'Hello World'
+    assert drain_calls['count'] == 1
+    assert responses == []
+
+
+def test_rcon_send_packet_raises_on_unexpected_id():
+    """Ensure unexpected response IDs raise packet errors and drain the socket."""
+
+    class DummySocket:
+        def __init__(self):
+            self.timeout = None
+            self.sent = []
+
+        def settimeout(self, value):  # pragma: no cover - simple setter
+            self.timeout = value
+
+        def sendall(self, data):  # pragma: no cover - capture send data
+            self.sent.append(data)
+
+    client = RconClient.__new__(RconClient)
+    client.socket = DummySocket()
+    client._connected = True
+    client.read_timeout = 5.0
+
+    packet_id = 42
+
+    size = 8 + 0 + 2
+    unexpected_packet = struct.pack('<Iii', size, packet_id + 1, RconPacketTypes.RESPONSE_VALUE) + b'\x00\x00'
+
+    responses = [unexpected_packet]
+
+    def fake_receive_full_packet(self):
+        assert responses, "No more packets to return"
+        return responses.pop(0)
+
+    drained = {'count': 0}
+
+    def fake_drain(self):
+        drained['count'] += 1
+
+    client._receive_full_packet = MethodType(fake_receive_full_packet, client)
+    client._drain_socket = MethodType(fake_drain, client)
+
+    with patch('time.time', return_value=packet_id):
+        try:
+            client._send_packet('saveworld', RconPacketTypes.EXEC_COMMAND)
+            assert False, "Expected RconPacketError for mismatched response ID"
+        except RconPacketError:
+            pass
+
+    assert drained['count'] == 1
+
+
+def test_rcon_authenticate_failure_propagates_error():
+    """Ensure _authenticate raises when the server reports a failure."""
+
+    client = RconClient.__new__(RconClient)
+    client.password = "test"
+    client._authenticated = False
+    client._connected = True
+
+    def fake_send_packet(self, data, packet_type):
+        assert packet_type == RconPacketTypes.AUTH
+        return RconPacket(10, -1, RconPacketTypes.AUTH_RESPONSE, "")
+
+    client._send_packet = MethodType(fake_send_packet, client)
+
+    try:
+        client._authenticate()
+        assert False, "_authenticate should raise RconAuthenticationError on -1 response ID"
+    except RconAuthenticationError:
+        assert client._authenticated is False
+
+
+def test_rcon_connect_propagates_auth_failure():
+    """Ensure connect() surfaces authentication failures."""
+
+    client = RconClient(server_ip='127.0.0.1', port=27020, password='secret', retry_count=0)
+
+    def fake_send_packet(self, data, packet_type):
+        assert packet_type == RconPacketTypes.AUTH
+        return RconPacket(10, -1, RconPacketTypes.AUTH_RESPONSE, "")
+
+    client._send_packet = MethodType(fake_send_packet, client)
+
+    class DummySocket:
+        def __init__(self, *args, **kwargs):
+            self.closed = False
+
+        def settimeout(self, value):  # pragma: no cover - trivial setter
+            self.timeout = value
+
+        def connect(self, address):  # pragma: no cover - trivial connector
+            self.address = address
+
+        def close(self):  # pragma: no cover - trivial closer
+            self.closed = True
+
+    with patch('asa_ctrl.rcon.socket.socket', return_value=DummySocket()):
+        try:
+            client.connect()
+            assert False, "connect() should raise RconAuthenticationError when auth fails"
+        except RconAuthenticationError:
+            assert client._authenticated is False
+
+
+def main():  # pragma: no cover - simple runner
+    print("Running asa_ctrl tests...\n")
+    try:
+        test_start_params_helper()
+        test_ini_config_helper_duplicate_keys()
+        test_mod_database()
+        test_rcon_validation()
+        test_exit_codes()
+        print("\nAll tests passed.")
+        return 0
+    except Exception as e:  # noqa: BLE001
+        print(f"Test failed: {e}")
+        import traceback
+        traceback.print_exc()
+        return 1
+
+
+if __name__ == "__main__":  # pragma: no cover
+    raise SystemExit(main())